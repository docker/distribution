package manifestlist

import (
	"encoding/json"
	"errors"
	"fmt"

	"github.com/docker/distribution"
	"github.com/docker/distribution/manifest"
	"github.com/opencontainers/go-digest"
	"github.com/opencontainers/image-spec/specs-go/v1"
)

const (
	// MediaTypeManifestList specifies the mediaType for manifest lists.
	MediaTypeManifestList = "application/vnd.docker.distribution.manifest.list.v2+json"
)

// SchemaVersion provides a pre-initialized version structure for this
// packages version of the manifest.
var SchemaVersion = manifest.Versioned{
	SchemaVersion: 2,
	MediaType:     MediaTypeManifestList,
}

// OCISchemaVersion provides a pre-initialized version structure for this
// packages OCIschema version of the manifest.
var OCISchemaVersion = manifest.Versioned{
	SchemaVersion: 2,
	MediaType:     v1.MediaTypeImageIndex,
}

func init() {
	manifestListFunc := func(b []byte) (distribution.Manifest, distribution.Descriptor, error) {
		m := new(DeserializedManifestList)
		err := m.UnmarshalJSON(b)
		if err != nil {
			return nil, distribution.Descriptor{}, err
		}

		if m.MediaType != MediaTypeManifestList {
			err = fmt.Errorf("mediaType in manifest list should be '%s' not '%s'",
				MediaTypeManifestList, m.MediaType)

			return nil, distribution.Descriptor{}, err
		}

		dgst := digest.FromBytes(b)
		return m, distribution.Descriptor{Digest: dgst, Size: int64(len(b)), MediaType: MediaTypeManifestList}, err
	}
	err := distribution.RegisterManifestSchema(MediaTypeManifestList, manifestListFunc)
	if err != nil {
		panic(fmt.Sprintf("Unable to register manifest: %s", err))
	}

	imageIndexFunc := func(b []byte) (distribution.Manifest, distribution.Descriptor, error) {
		m := new(DeserializedManifestList)
		err := m.UnmarshalJSON(b)
		if err != nil {
			return nil, distribution.Descriptor{}, err
		}

<<<<<<< HEAD
=======
		if m.MediaType != "" && m.MediaType != v1.MediaTypeImageIndex {
			err = fmt.Errorf("if present, mediaType in image index should be '%s' not '%s'",
				v1.MediaTypeImageIndex, m.MediaType)

			return nil, distribution.Descriptor{}, err
		}

>>>>>>> 585d6458
		dgst := digest.FromBytes(b)
		return m, distribution.Descriptor{Digest: dgst, Size: int64(len(b)), MediaType: v1.MediaTypeImageIndex}, err
	}
	err = distribution.RegisterManifestSchema(v1.MediaTypeImageIndex, imageIndexFunc)
	if err != nil {
<<<<<<< HEAD
		panic(fmt.Sprintf("Unable to register OCI Image Index: %s", err))
=======
		panic(fmt.Sprintf("Unable to register manifest: %s", err))
>>>>>>> 585d6458
	}
}

// PlatformSpec specifies a platform where a particular image manifest is
// applicable.
type PlatformSpec struct {
	// Architecture field specifies the CPU architecture, for example
	// `amd64` or `ppc64`.
	Architecture string `json:"architecture"`

	// OS specifies the operating system, for example `linux` or `windows`.
	OS string `json:"os"`

	// OSVersion is an optional field specifying the operating system
	// version, for example `10.0.10586`.
	OSVersion string `json:"os.version,omitempty"`

	// OSFeatures is an optional field specifying an array of strings,
	// each listing a required OS feature (for example on Windows `win32k`).
	OSFeatures []string `json:"os.features,omitempty"`

	// Variant is an optional field specifying a variant of the CPU, for
	// example `ppc64le` to specify a little-endian version of a PowerPC CPU.
	Variant string `json:"variant,omitempty"`

	// Features is an optional field specifying an array of strings, each
	// listing a required CPU feature (for example `sse4` or `aes`).
	Features []string `json:"features,omitempty"`
}

// A ManifestDescriptor references a platform-specific manifest.
type ManifestDescriptor struct {
	distribution.Descriptor

	// Platform specifies which platform the manifest pointed to by the
	// descriptor runs on.
	Platform PlatformSpec `json:"platform"`
}

// ManifestList references manifests for various platforms.
type ManifestList struct {
	manifest.Versioned

	// Config references the image configuration as a blob.
	Manifests []ManifestDescriptor `json:"manifests"`
}

// References returns the distribution descriptors for the referenced image
// manifests.
func (m ManifestList) References() []distribution.Descriptor {
	dependencies := make([]distribution.Descriptor, len(m.Manifests))
	for i := range m.Manifests {
		dependencies[i] = m.Manifests[i].Descriptor
	}

	return dependencies
}

// DeserializedManifestList wraps ManifestList with a copy of the original
// JSON.
type DeserializedManifestList struct {
	ManifestList

	// canonical is the canonical byte representation of the Manifest.
	canonical []byte
}

// FromDescriptors takes a slice of descriptors, and returns a
// DeserializedManifestList which contains the resulting manifest list
// and its JSON representation.
func FromDescriptors(descriptors []ManifestDescriptor) (*DeserializedManifestList, error) {
<<<<<<< HEAD
	var m ManifestList
	if len(descriptors) > 0 && descriptors[0].Descriptor.MediaType == v1.MediaTypeImageManifest {
		m = ManifestList{
			Versioned: OCISchemaVersion,
		}
	} else {
		m = ManifestList{
			Versioned: SchemaVersion,
		}
=======
	var mediaType string
	if len(descriptors) > 0 && descriptors[0].Descriptor.MediaType == v1.MediaTypeImageManifest {
		mediaType = v1.MediaTypeImageIndex
	} else {
		mediaType = MediaTypeManifestList
	}

	return FromDescriptorsWithMediaType(descriptors, mediaType)
}

// For testing purposes, it's useful to be able to specify the media type explicitly
func FromDescriptorsWithMediaType(descriptors []ManifestDescriptor, mediaType string) (*DeserializedManifestList, error) {
	m := ManifestList{
		Versioned: manifest.Versioned{
			SchemaVersion: 2,
			MediaType:     mediaType,
		},
>>>>>>> 585d6458
	}

	m.Manifests = make([]ManifestDescriptor, len(descriptors), len(descriptors))
	copy(m.Manifests, descriptors)

	deserialized := DeserializedManifestList{
		ManifestList: m,
	}

	var err error
	deserialized.canonical, err = json.MarshalIndent(&m, "", "   ")
	return &deserialized, err
}

// UnmarshalJSON populates a new ManifestList struct from JSON data.
func (m *DeserializedManifestList) UnmarshalJSON(b []byte) error {
	m.canonical = make([]byte, len(b), len(b))
	// store manifest list in canonical
	copy(m.canonical, b)

	// Unmarshal canonical JSON into ManifestList object
	var manifestList ManifestList
	if err := json.Unmarshal(m.canonical, &manifestList); err != nil {
		return err
	}

	m.ManifestList = manifestList

	return nil
}

// MarshalJSON returns the contents of canonical. If canonical is empty,
// marshals the inner contents.
func (m *DeserializedManifestList) MarshalJSON() ([]byte, error) {
	if len(m.canonical) > 0 {
		return m.canonical, nil
	}

	return nil, errors.New("JSON representation not initialized in DeserializedManifestList")
}

// Payload returns the raw content of the manifest list. The contents can be
// used to calculate the content identifier.
func (m DeserializedManifestList) Payload() (string, []byte, error) {
	var mediaType string
	if m.MediaType == "" {
		mediaType = v1.MediaTypeImageIndex
	} else {
		mediaType = m.MediaType
	}

	return mediaType, m.canonical, nil
}<|MERGE_RESOLUTION|>--- conflicted
+++ resolved
@@ -60,8 +60,6 @@
 			return nil, distribution.Descriptor{}, err
 		}
 
-<<<<<<< HEAD
-=======
 		if m.MediaType != "" && m.MediaType != v1.MediaTypeImageIndex {
 			err = fmt.Errorf("if present, mediaType in image index should be '%s' not '%s'",
 				v1.MediaTypeImageIndex, m.MediaType)
@@ -69,17 +67,12 @@
 			return nil, distribution.Descriptor{}, err
 		}
 
->>>>>>> 585d6458
 		dgst := digest.FromBytes(b)
 		return m, distribution.Descriptor{Digest: dgst, Size: int64(len(b)), MediaType: v1.MediaTypeImageIndex}, err
 	}
 	err = distribution.RegisterManifestSchema(v1.MediaTypeImageIndex, imageIndexFunc)
 	if err != nil {
-<<<<<<< HEAD
 		panic(fmt.Sprintf("Unable to register OCI Image Index: %s", err))
-=======
-		panic(fmt.Sprintf("Unable to register manifest: %s", err))
->>>>>>> 585d6458
 	}
 }
 
@@ -151,17 +144,6 @@
 // DeserializedManifestList which contains the resulting manifest list
 // and its JSON representation.
 func FromDescriptors(descriptors []ManifestDescriptor) (*DeserializedManifestList, error) {
-<<<<<<< HEAD
-	var m ManifestList
-	if len(descriptors) > 0 && descriptors[0].Descriptor.MediaType == v1.MediaTypeImageManifest {
-		m = ManifestList{
-			Versioned: OCISchemaVersion,
-		}
-	} else {
-		m = ManifestList{
-			Versioned: SchemaVersion,
-		}
-=======
 	var mediaType string
 	if len(descriptors) > 0 && descriptors[0].Descriptor.MediaType == v1.MediaTypeImageManifest {
 		mediaType = v1.MediaTypeImageIndex
@@ -172,14 +154,13 @@
 	return FromDescriptorsWithMediaType(descriptors, mediaType)
 }
 
-// For testing purposes, it's useful to be able to specify the media type explicitly
+// FromDescriptorsWithMediaType For testing purposes, it's useful to be able to specify the media type explicitly
 func FromDescriptorsWithMediaType(descriptors []ManifestDescriptor, mediaType string) (*DeserializedManifestList, error) {
 	m := ManifestList{
 		Versioned: manifest.Versioned{
 			SchemaVersion: 2,
 			MediaType:     mediaType,
 		},
->>>>>>> 585d6458
 	}
 
 	m.Manifests = make([]ManifestDescriptor, len(descriptors), len(descriptors))
